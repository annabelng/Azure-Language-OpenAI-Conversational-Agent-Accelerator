--- conflicted
+++ resolved
@@ -9,16 +9,6 @@
 # Fetch data:
 cp ../../data/*.json .
 
-<<<<<<< HEAD
-# Fetch openapi specs
-cp ../../openapi_specs/*.json .
-
-echo "Installing requirements..."
-python3 -m pip install -r requirements.txt
-
-echo "Running agent setup..."
-python3 agent_setup.py
-=======
 # Install requirements:
 echo "Installing requirements..."
 python3 -m pip install -r requirements.txt
@@ -30,7 +20,8 @@
 python3 cqa_setup.py
 echo "Running Orchestration setup..."
 python3 orchestration_setup.py
->>>>>>> 2ae6ca2c
+echo "Running agent setup..."
+python3 agent_setup.py
 
 # Cleanup:
 rm *.json
